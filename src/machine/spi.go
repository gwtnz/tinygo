<<<<<<< HEAD
// +build sam stm32 fe310
=======
// +build !baremetal sam stm32,!stm32f407 fe310
>>>>>>> e830acad

package machine

import "errors"

var (
	ErrTxInvalidSliceSize = errors.New("SPI write and read slices must be same size")
)

// Tx handles read/write operation for SPI interface. Since SPI is a syncronous write/read
// interface, there must always be the same number of bytes written as bytes read.
// The Tx method knows about this, and offers a few different ways of calling it.
//
// This form sends the bytes in tx buffer, putting the resulting bytes read into the rx buffer.
// Note that the tx and rx buffers must be the same size:
//
// 		spi.Tx(tx, rx)
//
// This form sends the tx buffer, ignoring the result. Useful for sending "commands" that return zeros
// until all the bytes in the command packet have been received:
//
// 		spi.Tx(tx, nil)
//
// This form sends zeros, putting the result into the rx buffer. Good for reading a "result packet":
//
// 		spi.Tx(nil, rx)
//
func (spi SPI) Tx(w, r []byte) error {
	var err error

	switch {
	case w == nil:
		// read only, so write zero and read a result.
		for i := range r {
			r[i], err = spi.Transfer(0)
			if err != nil {
				return err
			}
		}
	case r == nil:
		// write only
		for _, b := range w {
			_, err = spi.Transfer(b)
			if err != nil {
				return err
			}
		}

	default:
		// write/read
		if len(w) != len(r) {
			return ErrTxInvalidSliceSize
		}

		for i, b := range w {
			r[i], err = spi.Transfer(b)
			if err != nil {
				return err
			}
		}
	}

	return nil
}<|MERGE_RESOLUTION|>--- conflicted
+++ resolved
@@ -1,8 +1,4 @@
-<<<<<<< HEAD
-// +build sam stm32 fe310
-=======
-// +build !baremetal sam stm32,!stm32f407 fe310
->>>>>>> e830acad
+// +build !baremetal sam stm32 fe310
 
 package machine
 
